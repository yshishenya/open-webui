--- conflicted
+++ resolved
@@ -112,12 +112,8 @@
 
 			{#if shareEnabled}
 				<DropdownMenu.Item
-<<<<<<< HEAD
-					class="flex gap-2 items-center px-3 py-2 text-sm  cursor-pointer dark:hover:bg-gray-850 rounded-md"
+					class="flex gap-2 items-center px-3 py-2 text-sm  cursor-pointer dark:hover:bg-gray-800 rounded-md"
 					id="chat-share-button"
-=======
-					class="flex gap-2 items-center px-3 py-2 text-sm  cursor-pointer dark:hover:bg-gray-800 rounded-md"
->>>>>>> a57a01a5
 					on:click={() => {
 						shareHandler();
 					}}
